// Copyright © 2020 Banzai Cloud
//
// Licensed under the Apache License, Version 2.0 (the "License");
// you may not use this file except in compliance with the License.
// You may obtain a copy of the License at
//
//     http://www.apache.org/licenses/LICENSE-2.0
//
// Unless required by applicable law or agreed to in writing, software
// distributed under the License is distributed on an "AS IS" BASIS,
// WITHOUT WARRANTIES OR CONDITIONS OF ANY KIND, either express or implied.
// See the License for the specific language governing permissions and
// limitations under the License.

package main

import (
	"emperror.dev/errors"
	"github.com/spf13/viper"

	"github.com/banzaicloud/bank-vaults/pkg/kv"
	"github.com/banzaicloud/bank-vaults/pkg/kv/alibabakms"
	"github.com/banzaicloud/bank-vaults/pkg/kv/alibabaoss"
	"github.com/banzaicloud/bank-vaults/pkg/kv/awskms"
	"github.com/banzaicloud/bank-vaults/pkg/kv/azurekv"
	"github.com/banzaicloud/bank-vaults/pkg/kv/dev"
	"github.com/banzaicloud/bank-vaults/pkg/kv/file"
	"github.com/banzaicloud/bank-vaults/pkg/kv/gckms"
	"github.com/banzaicloud/bank-vaults/pkg/kv/gcs"
	"github.com/banzaicloud/bank-vaults/pkg/kv/hsm"
	"github.com/banzaicloud/bank-vaults/pkg/kv/k8s"
	"github.com/banzaicloud/bank-vaults/pkg/kv/k8srestapi"
	"github.com/banzaicloud/bank-vaults/pkg/kv/multi"
	"github.com/banzaicloud/bank-vaults/pkg/kv/s3"
	kvvault "github.com/banzaicloud/bank-vaults/pkg/kv/vault"
	"github.com/banzaicloud/bank-vaults/pkg/sdk/vault"
)

// TODO review this function's returned error
// nolint: unparam
func vaultConfigForConfig(_ *viper.Viper) (vault.Config, error) {
	return vault.Config{
		SecretShares:    appConfig.GetInt(cfgSecretShares),
		SecretThreshold: appConfig.GetInt(cfgSecretThreshold),

		InitRootToken:  appConfig.GetString(cfgInitRootToken),
		StoreRootToken: appConfig.GetBool(cfgStoreRootToken),

		PreFlightChecks: appConfig.GetBool(cfgPreFlightChecks),
	}, nil
}

func kvStoreForConfig(cfg *viper.Viper) (kv.Service, error) {
	switch mode := cfg.GetString(cfgMode); mode {
	case cfgModeValueGoogleCloudKMSGCS:
		gcs, err := gcs.New(
			cfg.GetString(cfgGoogleCloudStorageBucket),
			cfg.GetString(cfgGoogleCloudStoragePrefix),
		)
		if err != nil {
			return nil, errors.Wrap(err, "error creating google cloud storage kv store")
		}

		kms, err := gckms.New(gcs,
			cfg.GetString(cfgGoogleCloudKMSProject),
			cfg.GetString(cfgGoogleCloudKMSLocation),
			cfg.GetString(cfgGoogleCloudKMSKeyRing),
			cfg.GetString(cfgGoogleCloudKMSCryptoKey),
		)
		if err != nil {
			return nil, errors.Wrap(err, "error creating google cloud kms kv store")
		}

		return kms, nil

	case cfgModeValueAWSKMS3:

		s3Regions := cfg.GetStringSlice(cfgAWSS3Region)
		s3Buckets := cfg.GetStringSlice(cfgAWSS3Bucket)
		s3Prefix := cfg.GetString(cfgAWSS3Prefix)

		if len(s3Regions) != len(s3Buckets) {
			return nil, errors.Errorf("specify the same number of regions and buckets for AWS S3 kv store [%d != %d]", len(s3Regions), len(s3Buckets))
		}

		var s3Services []kv.Service

		for i := range s3Regions {
			s3Service, err := s3.New(
				s3Regions[i],
				s3Buckets[i],
				s3Prefix,
			)
			if err != nil {
				return nil, errors.Wrap(err, "error creating AWS S3 kv store")
			}

			s3Services = append(s3Services, s3Service)
		}

		kmsRegions := cfg.GetStringSlice(cfgAWSKMSRegion)
		kmsKeyIDs := cfg.GetStringSlice(cfgAWSKMSKeyID)

		if len(kmsRegions) != len(kmsKeyIDs) {
			return nil, errors.Errorf("specify the same number of regions and key IDs for AWS KMS kv store")
		}

		if len(kmsRegions) != len(s3Regions) {
			return nil, errors.Errorf("specify the same number of S3 buckets and KMS keys for AWS kv store")
		}

		var kmsServices []kv.Service

		for i := range kmsRegions {
			kmsService, err := awskms.New(s3Services[i], kmsRegions[i], kmsKeyIDs[i])
			if err != nil {
				return nil, errors.Wrap(err, "error creating AWS KMS kv store")
			}

			kmsServices = append(kmsServices, kmsService)
		}

		return multi.New(kmsServices), nil

	case cfgModeValueAzureKeyVault:
		akv, err := azurekv.New(cfg.GetString(cfgAzureKeyVaultName))
		if err != nil {
			return nil, errors.Wrap(err, "error creating Azure Key Vault kv store")
		}

		return akv, nil

	case cfgModeValueAlibabaKMSOSS:
		accessKeyID := cfg.GetString(cfgAlibabaAccessKeyID)
		accessKeySecret := cfg.GetString(cfgAlibabaAccessKeySecret)

		if accessKeyID == "" || accessKeySecret == "" {
			return nil, errors.Errorf("Alibaba accessKeyID or accessKeySecret can't be empty")
		}

		bucket := cfg.GetString(cfgAlibabaOSSBucket)

		if bucket == "" {
			return nil, errors.Errorf("Alibaba OSS bucket should be specified")
		}

		oss, err := alibabaoss.New(
			cfg.GetString(cfgAlibabaOSSEndpoint),
			accessKeyID,
			accessKeySecret,
			bucket,
			cfg.GetString(cfgAlibabaOSSPrefix),
		)
		if err != nil {
			return nil, errors.Wrap(err, "error creating Alibaba OSS kv store")
		}

		kms, err := alibabakms.New(
			cfg.GetString(cfgAlibabaKMSRegion),
			accessKeyID,
			accessKeySecret,
			cfg.GetString(cfgAlibabaKMSKeyID),
			oss)
		if err != nil {
			return nil, errors.Wrap(err, "error creating Alibaba KMS kv store")
		}

		return kms, nil

	case cfgModeValueVault:
		vault, err := kvvault.New(
			cfg.GetString(cfgVaultAddress),
			cfg.GetString(cfgVaultUnsealKeysPath),
			cfg.GetString(cfgVaultRole),
			cfg.GetString(cfgVaultAuthPath),
			cfg.GetString(cfgVaultTokenPath),
			cfg.GetString(cfgVaultToken))
		if err != nil {
			return nil, errors.Wrap(err, "error creating Vault kv store")
		}

		return vault, nil

	case cfgModeValueK8S:
		k8s, err := k8s.New(
			cfg.GetString(cfgK8SNamespace),
			cfg.GetString(cfgK8SSecret),
			k8sSecretLabels,
		)
		if err != nil {
			return nil, errors.Wrap(err, "error creating K8S Secret kv store")
		}

		return k8s, nil

<<<<<<< HEAD
	case cfgModeValueK8SWithRestAPI:
		k8srest, err := k8srestapi.New(
			cfg.GetString(cfgK8SWithRestAPINamespace),
			cfg.GetString(cfgK8SWithRestAPISecret),
			cfg.GetString(cfgK8SWithRestAPIKeyIdentifier),
			cfg.GetString(cfgK8SWithRestAPIEncryptionUrl),
			cfg.GetString(cfgK8SWithRestAPIDecryptionUrl),
		)

		if err != nil {
			return nil, fmt.Errorf("error creating K8SIBMDP Secret kv store: %s", err.Error())
		}

		return k8srest, nil
=======
	// BANK_VAULTS_HSM_PIN=banzai bank-vaults unseal --init --mode hsm-k8s --k8s-secret-name hsm --k8s-secret-namespace default --hsm-slot-id 0
	case cfgModeValueHSMK8S:
		k8s, err := k8s.New(
			cfg.GetString(cfgK8SNamespace),
			cfg.GetString(cfgK8SSecret),
			k8sSecretLabels,
		)
		if err != nil {
			return nil, errors.Wrap(err, "error creating K8S Secret with with kv store")
		}

		config := hsm.Config{
			ModulePath: cfg.GetString(cfgHSMModulePath),
			SlotID:     cfg.GetUint(cfgHSMSlotID),
			TokenLabel: cfg.GetString(cfgHSMTokenLabel),
			Pin:        cfg.GetString(cfgHSMPin),
			KeyLabel:   cfg.GetString(cfgHSMKeyLabel),
		}

		hsm, err := hsm.New(config, k8s)
		if err != nil {
			return nil, errors.Wrap(err, "error creating HSM kv store")
		}

		return hsm, nil

	// BANK_VAULTS_HSM_PIN=banzai bank-vaults unseal --init --mode hsm --hsm-slot-id 0 --hsm-module-path /usr/local/lib/opensc-pkcs11.so
	case cfgModeValueHSM:
		config := hsm.Config{
			ModulePath: cfg.GetString(cfgHSMModulePath),
			SlotID:     cfg.GetUint(cfgHSMSlotID),
			TokenLabel: cfg.GetString(cfgHSMTokenLabel),
			Pin:        cfg.GetString(cfgHSMPin),
			KeyLabel:   cfg.GetString(cfgHSMKeyLabel),
		}

		hsm, err := hsm.New(config, nil)
		if err != nil {
			return nil, errors.Wrap(err, "error creating HSM kv store")
		}

		return hsm, nil
>>>>>>> ae98f2e9

	case cfgModeValueDev:
		dev, err := dev.New()
		if err != nil {
			return nil, errors.Wrap(err, "error creating Dev Secret kv store")
		}

		return dev, nil

	case cfgModeValueFile:
		file, err := file.New(cfg.GetString(cfgFilePath))
		if err != nil {
			return nil, errors.Wrap(err, "error creating File kv store")
		}

		return file, nil

	default:
		return nil, errors.Errorf("unsupported backend mode: '%s'", cfg.GetString(cfgMode))
	}
}<|MERGE_RESOLUTION|>--- conflicted
+++ resolved
@@ -193,7 +193,7 @@
 
 		return k8s, nil
 
-<<<<<<< HEAD
+
 	case cfgModeValueK8SWithRestAPI:
 		k8srest, err := k8srestapi.New(
 			cfg.GetString(cfgK8SWithRestAPINamespace),
@@ -208,7 +208,7 @@
 		}
 
 		return k8srest, nil
-=======
+
 	// BANK_VAULTS_HSM_PIN=banzai bank-vaults unseal --init --mode hsm-k8s --k8s-secret-name hsm --k8s-secret-namespace default --hsm-slot-id 0
 	case cfgModeValueHSMK8S:
 		k8s, err := k8s.New(
@@ -251,7 +251,6 @@
 		}
 
 		return hsm, nil
->>>>>>> ae98f2e9
 
 	case cfgModeValueDev:
 		dev, err := dev.New()
