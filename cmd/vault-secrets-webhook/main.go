// Copyright © 2018 Banzai Cloud
//
// Licensed under the Apache License, Version 2.0 (the "License");
// you may not use this file except in compliance with the License.
// You may obtain a copy of the License at
//
//     http://www.apache.org/licenses/LICENSE-2.0
//
// Unless required by applicable law or agreed to in writing, software
// distributed under the License is distributed on an "AS IS" BASIS,
// WITHOUT WARRANTIES OR CONDITIONS OF ANY KIND, either express or implied.
// See the License for the specific language governing permissions and
// limitations under the License.

package main

import (
	"context"
	"fmt"
	"net/http"
	"os"
	"strconv"
	"strings"

	whhttp "github.com/slok/kubewebhook/pkg/http"
	"github.com/slok/kubewebhook/pkg/log"
	whcontext "github.com/slok/kubewebhook/pkg/webhook/context"
	"github.com/slok/kubewebhook/pkg/webhook/mutating"
	"github.com/spf13/viper"
	corev1 "k8s.io/api/core/v1"
	"k8s.io/apimachinery/pkg/api/errors"
	metav1 "k8s.io/apimachinery/pkg/apis/meta/v1"
	metaVer "k8s.io/apimachinery/pkg/version"
	"k8s.io/client-go/kubernetes"
	"k8s.io/client-go/rest"
)

type vaultConfig struct {
	addr       string
	role       string
	path       string
	skipVerify string
	useAgent   bool
	ctConfigMap string
	ctShareProcess string
}

var vaultAgentConfig = `
pid_file = "./pidfile"
exit_after_auth = true

auto_auth {
	method "kubernetes" {
		mount_path = "auth/%s"
		config = {
			role = "%s"
		}
	}

	sink "file" {
		config = {
			path = "/vault/token"
		}
	}
}`

<<<<<<< HEAD
func getInitContainers(vaultConfig vaultConfig, initContainersMutated bool, containersMutated bool) []corev1.Container {
	containers := []corev1.Container{}

	if vaultConfig.useAgent || vaultConfig.ctConfigMap != "" {
=======
func getInitContainers(originalContainers []corev1.Container, vaultConfig vaultConfig) []corev1.Container {
	containers := []corev1.Container{}

	if vaultConfig.useAgent {

		var serviceAccountMount corev1.VolumeMount

	mountSearch:
		for _, container := range originalContainers {
			for _, mount := range container.VolumeMounts {
				if mount.MountPath == "/var/run/secrets/kubernetes.io/serviceaccount" {
					serviceAccountMount = mount
					break mountSearch
				}
			}
		}

>>>>>>> 0f4a15f1
		containers = append(containers, corev1.Container{
			Name:            "vault-agent",
			Image:           viper.GetString("vault_image"),
			ImagePullPolicy: corev1.PullIfNotPresent,
			Command:         []string{"vault", "agent", "-config=/vault-agent/config.hcl"},
			Env: []corev1.EnvVar{
				{
					Name:  "VAULT_ADDR",
					Value: vaultConfig.addr,
				},
				{
					Name:  "VAULT_SKIP_VERIFY",
					Value: vaultConfig.skipVerify,
				},
			},
			VolumeMounts: []corev1.VolumeMount{
				{
					Name:      "vault-agent-config",
					MountPath: "/vault-agent/",
				},
				{
					Name:      "vault-env",
					MountPath: "/vault/",
				},
				serviceAccountMount,
			},
		})
	}

	if initContainersMutated || containersMutated {
		containers = append(containers, corev1.Container{
			Name:            "copy-vault-env",
			Image:           viper.GetString("vault_env_image"),
			ImagePullPolicy: corev1.PullIfNotPresent,
			Command:         []string{"sh", "-c", "cp /usr/local/bin/vault-env /vault/"},
			VolumeMounts: []corev1.VolumeMount{
				{
					Name:      "vault-env",
					MountPath: "/vault/",
				},
			},
		})
	}

	return containers
}

func getContainers(vaultConfig vaultConfig, versionCompared int) []corev1.Container {
	containers := []corev1.Container{}
	securityContext := &corev1.SecurityContext{}

	if versionCompared >= 0 || vaultConfig.ctShareProcess == "true" {
		securityContext = &corev1.SecurityContext{
			Capabilities: &corev1.Capabilities{
				Add: []corev1.Capability{
					"SYS_PTRACE",
				},
			},
		}
	}

	containers = append(containers, corev1.Container{
		Name:			"consul-template",
		Image:			viper.GetString("vault_ct_image"),
		Args: 			[]string{"-config","/etc/ct-config/config.hcl"},
		ImagePullPolicy: corev1.PullIfNotPresent,
		SecurityContext: securityContext,
		Env: []corev1.EnvVar{
			{
				Name:	"VAULT_ADDR",
				Value:	vaultConfig.addr,
			},
			{
				Name:	"HOME",
				Value:	"/vault/",
			},
		},
		VolumeMounts: []corev1.VolumeMount{
			{
				Name:		"vault-env",
				MountPath:	"/vault",
			},
			{
				Name:		"ct-secrets",
				MountPath:	"/etc/secrets",
			},
			{
				Name:		"ct-configmap",
				MountPath:	"/etc/ct-config/config.hcl",
				ReadOnly:	true,
				SubPath:	"config.hcl",
			},
		},
	})

	return containers
}

<<<<<<< HEAD
func getVolumes(name string, vaultConfig vaultConfig, logger log.Logger) []corev1.Volume {
	logger.Infof("Add generic volumes to podspec")

=======
func getVolumes(agentConfigMapName string, vaultConfig vaultConfig) []corev1.Volume {
>>>>>>> 0f4a15f1
	volumes := []corev1.Volume{
		{
			Name: "vault-env",
			VolumeSource: corev1.VolumeSource{
				EmptyDir: &corev1.EmptyDirVolumeSource{
					Medium: corev1.StorageMediumMemory,
				},
			},
		},
	}

	if vaultConfig.useAgent || vaultConfig.ctConfigMap != "" {
		logger.Infof("Add vault agent volumes to podspec")
		volumes = append(volumes, corev1.Volume{
			Name: "vault-agent-config",
			VolumeSource: corev1.VolumeSource{
				ConfigMap: &corev1.ConfigMapVolumeSource{
					LocalObjectReference: corev1.LocalObjectReference{
						Name: agentConfigMapName,
					},
				},
			},
		})
	}

	if vaultConfig.ctConfigMap != "" {
		logger.Infof("Add consul template volumes to podspec")

		defaultMode := int32(420)
		volumes = append(volumes,
			corev1.Volume{
				Name: "ct-secrets",
				VolumeSource: corev1.VolumeSource{
					EmptyDir: &corev1.EmptyDirVolumeSource{
						Medium: corev1.StorageMediumMemory,
					},
				},
			},
			corev1.Volume{
				Name: "ct-configmap",
				VolumeSource: corev1.VolumeSource{
					ConfigMap: &corev1.ConfigMapVolumeSource{
						LocalObjectReference: corev1.LocalObjectReference{
							Name: vaultConfig.ctConfigMap,
						},
						DefaultMode: &defaultMode,
						Items: []corev1.KeyToPath{
							{
								Key:  "config.hcl",
								Path: "config.hcl",
							},
						},
					},
				},
			})
	}

	return volumes
}

func vaultSecretsMutator(ctx context.Context, obj metav1.Object) (bool, error) {
	var podSpec *corev1.PodSpec

	switch v := obj.(type) {
	case *corev1.Pod:
		podSpec = &v.Spec
	default:
		return false, nil
	}

	vaultConfig := parseVaultConfig(obj)

	return false, mutatePodSpec(obj, podSpec, vaultConfig, whcontext.GetAdmissionRequest(ctx).Namespace, whcontext.GetAdmissionRequest(ctx).Name)
}

func parseVaultConfig(obj metav1.Object) vaultConfig {
	var vaultConfig vaultConfig
	annotations := obj.GetAnnotations()

	vaultConfig.addr = annotations["vault.security.banzaicloud.io/vault-addr"]
	vaultConfig.role = annotations["vault.security.banzaicloud.io/vault-role"]
	if vaultConfig.role == "" {
		vaultConfig.role = "default"
	}
	vaultConfig.path = annotations["vault.security.banzaicloud.io/vault-path"]
	if vaultConfig.path == "" {
		vaultConfig.path = "kubernetes"
	}
	vaultConfig.skipVerify = annotations["vault.security.banzaicloud.io/vault-skip-verify"]
	vaultConfig.useAgent, _ = strconv.ParseBool(annotations["vault.security.banzaicloud.io/vault-agent"])

	if val, ok := annotations["vault.security.banzaicloud.io/ct-configmap"]; ok {
		vaultConfig.ctConfigMap = val
	} else {
		vaultConfig.ctConfigMap = ""
	}
	if value, ok := annotations["vault.security.banzaicloud.io/ct-share-process-namespace"]; ok {
		vaultConfig.ctShareProcess = value
	}
	return vaultConfig
}

<<<<<<< HEAD
func getConfigMapForVaultAgent(deploymentName string, vaultConfig vaultConfig) *corev1.ConfigMap {
	return &corev1.ConfigMap{
		ObjectMeta: metav1.ObjectMeta{
			Name: deploymentName + "-vault-agent-config",
			// OwnerReferences: []metav1.OwnerReference{
			// 	{
			// 		Name: obj.GetName(),
			// 		// UID:  obj.GetUID(),
			// 	},
			// },
=======
func getConfigMapForVaultAgent(obj metav1.Object, vaultConfig vaultConfig) *corev1.ConfigMap {
	var ownerReferences []metav1.OwnerReference
	name := obj.GetName()
	if name == "" {
		ownerReferences = obj.GetOwnerReferences()
		if len(ownerReferences) > 0 {
			name = ownerReferences[0].Name
		}
	}
	return &corev1.ConfigMap{
		ObjectMeta: metav1.ObjectMeta{
			Name:            name + "-vault-agent-config",
			OwnerReferences: ownerReferences,
>>>>>>> 0f4a15f1
		},
		Data: map[string]string{
			"config.hcl": fmt.Sprintf(vaultAgentConfig, vaultConfig.path, vaultConfig.role),
		},
	}
}

func getDataFromConfigmap(cmName string, ns string) (map[string]string, error) {
	clientset, err := newClientSet()
	if err != nil {
		return nil, err
	}
	configMap, err := clientset.CoreV1().ConfigMaps(ns).Get(cmName, metav1.GetOptions{})
	if err != nil {
		return nil, err
	}
	return configMap.Data, nil
}

func getDataFromSecret(secretName string, ns string) (map[string][]byte, error) {
	clientset, err := newClientSet()
	if err != nil {
		return nil, err
	}
	secret, err := clientset.CoreV1().Secrets(ns).Get(secretName, metav1.GetOptions{})
	if err != nil {
		return nil, err
	}
	return secret.Data, nil
}

func lookForEnvFrom(envFrom []corev1.EnvFromSource, ns string) ([]corev1.EnvVar, error) {
	var envVars []corev1.EnvVar

	for _, ef := range envFrom {
		if ef.ConfigMapRef != nil {
			data, err := getDataFromConfigmap(ef.ConfigMapRef.Name, ns)
			if err != nil {
				return envVars, err
			}
			for key, value := range data {
				if strings.HasPrefix(value, "vault:") || strings.HasPrefix(value, ">>vault:") {
					envFromCM := corev1.EnvVar{
						Name:  key,
						Value: value,
					}
					envVars = append(envVars, envFromCM)
				}
			}
		}
		if ef.SecretRef != nil {
			data, err := getDataFromSecret(ef.SecretRef.Name, ns)
			if err != nil {
				return envVars, err
			}
			for key, value := range data {
				if strings.HasPrefix(string(value), "vault:") || strings.HasPrefix(string(value), ">>vault:") {
					envFromSec := corev1.EnvVar{
						Name:  key,
						Value: string(value),
					}
					envVars = append(envVars, envFromSec)
				}
			}
		}
	}
	return envVars, nil
}

func lookForValueFrom(env corev1.EnvVar, ns string) (*corev1.EnvVar, error) {
	if env.ValueFrom.ConfigMapKeyRef != nil {
		data, err := getDataFromConfigmap(env.ValueFrom.ConfigMapKeyRef.Name, ns)
		if err != nil {
			return nil, err
		}
		if strings.HasPrefix(data[env.ValueFrom.ConfigMapKeyRef.Key], "vault:") {
			fromCM := corev1.EnvVar{
				Name:  env.Name,
				Value: data[env.ValueFrom.ConfigMapKeyRef.Key],
			}
			return &fromCM, nil
		}
	}
	if env.ValueFrom.SecretKeyRef != nil {
		data, err := getDataFromSecret(env.ValueFrom.SecretKeyRef.Name, ns)
		if err != nil {
			return nil, err
		}
		if strings.HasPrefix(string(data[env.ValueFrom.SecretKeyRef.Key]), "vault:") {
			fromSecret := corev1.EnvVar{
				Name:  env.Name,
				Value: string(data[env.ValueFrom.SecretKeyRef.Key]),
			}
			return &fromSecret, nil
		}
	}
	return nil, nil
}

func mutateContainers(containers []corev1.Container, vaultConfig vaultConfig, ns string) (bool, error) {
	mutated := false

	for i, container := range containers {
		var envVars []corev1.EnvVar
		if len(container.EnvFrom) > 0 {
			envFrom, err := lookForEnvFrom(container.EnvFrom, ns)
			if err != nil {
				return false, err
			}
			envVars = append(envVars, envFrom...)
					}

		for _, env := range container.Env {
			if strings.HasPrefix(env.Value, "vault:") {
				envVars = append(envVars, env)
			}
			if env.ValueFrom != nil {
				valueFrom, err := lookForValueFrom(env, ns)
				if err != nil {
					return false, err
				}
				if valueFrom == nil {
					continue
				}
				envVars = append(envVars, *valueFrom)
							}
		}

		if len(envVars) == 0 {
			continue
		}

		mutated = true

		args := append(container.Command, container.Args...)

		container.Command = []string{"/vault/vault-env"}
		container.Args = args


		container.VolumeMounts = append(container.VolumeMounts, []corev1.VolumeMount{
			{
				Name:      "vault-env",
				MountPath: "/vault/",
			},
		}...)

		container.Env = append(container.Env, []corev1.EnvVar{
			{
				Name:  "VAULT_ADDR",
				Value: vaultConfig.addr,
			},
			{
				Name:  "VAULT_SKIP_VERIFY",
				Value: vaultConfig.skipVerify,
			},
			{
				Name:  "VAULT_PATH",
				Value: vaultConfig.path,
			},
			{
				Name:  "VAULT_ROLE",
				Value: vaultConfig.role,
			},
		}...)

		if vaultConfig.useAgent {
			container.Env = append(container.Env, corev1.EnvVar{
				Name:  "VAULT_TOKEN_FILE",
				Value: "/vault/token",
			})
		}

		containers[i] = container
	}

	return mutated, nil
}
func newClientSet() (*kubernetes.Clientset, error) {
	kubeConfig, err := rest.InClusterConfig()
	if err != nil {
		return nil, err
	}

	clientset, err := kubernetes.NewForConfig(kubeConfig)
	if err != nil {
		return nil, err
	}
	return clientset, nil
}

func mutatePodSpec(obj metav1.Object, podSpec *corev1.PodSpec, vaultConfig vaultConfig, ns string, name string) error {

	logger := &log.Std{Debug: viper.GetBool("debug")}

	clientset, err := newClientSet()
	if err != nil {
		return err
	}

	logger.Infof("Successfully connected to the API")

	initContainersMutated, err := mutateContainers(podSpec.InitContainers, vaultConfig, ns)
	if err != nil {
		return err
	}

	if initContainersMutated {
		logger.Infof("Successfully mutated pod init containers")
	} else {
		logger.Infof("No pod init containers were mutated")
	}

	containersMutated, err := mutateContainers(podSpec.Containers, vaultConfig, ns)
	if err != nil {
		return err
	}

	if containersMutated {
		logger.Infof("Successfully mutated pod containers")
	} else {
		logger.Infof("No pod containers were mutated")
	}

<<<<<<< HEAD
	deploymentName := obj.GetName()
	if deploymentName == "" {
		generateNameSlice := strings.Split(obj.GetGenerateName(), "-")
        deploymentName = strings.Join(generateNameSlice[:len(generateNameSlice)-2], "-")
	}
	logger.Infof("My name is %s", deploymentName)

	if initContainersMutated || containersMutated || vaultConfig.ctConfigMap != "" {
		if vaultConfig.useAgent || vaultConfig.ctConfigMap != "" {
			configMap := getConfigMapForVaultAgent(deploymentName, vaultConfig)
=======
		var agentConfigMapName string
		if vaultConfig.useAgent {

			configMap := getConfigMapForVaultAgent(obj, vaultConfig)
			agentConfigMapName = configMap.Name
>>>>>>> 0f4a15f1

			_, err := clientset.CoreV1().ConfigMaps(ns).Create(configMap)
			if err != nil {
				if errors.IsAlreadyExists(err) {
					_, err = clientset.CoreV1().ConfigMaps(ns).Update(configMap)
					if err != nil {
						return err
					}
				} else {
					return err
				}
			}
		}

<<<<<<< HEAD
		podSpec.InitContainers = append(getInitContainers(vaultConfig, initContainersMutated, containersMutated), podSpec.InitContainers...)
		logger.Infof("Successfully appended pod init containers to spec")
	}

	if vaultConfig.ctConfigMap != "" {
		logger.Infof("Consul template config found")

		apiVersion, _ := clientset.Discovery().ServerVersion()
		versionCompared := metaVer.CompareKubeAwareVersionStrings("v1.12.0", apiVersion.String())
		logger.Infof("Kuberentes API version detected: %s", apiVersion.String())
		if versionCompared >= 0 || vaultConfig.ctShareProcess == "true" {
			logger.Infof("Detected shared process namespace")
			sharePorcessNamespace := true
			podSpec.ShareProcessNamespace = &sharePorcessNamespace
		}
		podSpec.Containers = append(getContainers(vaultConfig, versionCompared), podSpec.Containers...)
		logger.Infof("Successfully appended pod containers to spec")
	}

	if initContainersMutated || containersMutated || vaultConfig.ctConfigMap != "" {
		podSpec.Volumes = append(podSpec.Volumes, getVolumes(deploymentName, vaultConfig, logger)...)
		logger.Infof("Successfully appended pod spec volumes")
=======
		podSpec.InitContainers = append(getInitContainers(podSpec.Containers, vaultConfig), podSpec.InitContainers...)
		podSpec.Volumes = append(podSpec.Volumes, getVolumes(agentConfigMapName, vaultConfig)...)
>>>>>>> 0f4a15f1
	}

	return nil
}

func initConfig() {
	viper.SetDefault("vault_image", "vault:latest")
	viper.SetDefault("vault_env_image", "banzaicloud/vault-env:latest")
	viper.SetDefault("vault_ct_image", "hashicorp/consul-template:latest")
	viper.AutomaticEnv()
}

func handlerFor(config mutating.WebhookConfig, mutator mutating.MutatorFunc, logger log.Logger) http.Handler {
	webhook, err := mutating.NewWebhook(config, mutator, nil, nil, logger)
	if err != nil {
		fmt.Fprintf(os.Stderr, "error creating webhook: %s", err)
		os.Exit(1)
	}

	handler, err := whhttp.HandlerFor(webhook)
	if err != nil {
		fmt.Fprintf(os.Stderr, "error creating webhook: %s", err)
		os.Exit(1)
	}

	return handler
}

func main() {

	initConfig()

	logger := &log.Std{Debug: viper.GetBool("debug")}

	mutator := mutating.MutatorFunc(vaultSecretsMutator)

	podHandler := handlerFor(mutating.WebhookConfig{Name: "vault-secrets-pods", Obj: &corev1.Pod{}}, mutator, logger)

	mux := http.NewServeMux()
	mux.Handle("/pods", podHandler)

	logger.Infof("Listening on :8443")
	err := http.ListenAndServeTLS(":8443", viper.GetString("tls_cert_file"), viper.GetString("tls_private_key_file"), mux)
	if err != nil {
		fmt.Fprintf(os.Stderr, "error serving webhook: %s", err)
		os.Exit(1)
	}
}<|MERGE_RESOLUTION|>--- conflicted
+++ resolved
@@ -64,13 +64,7 @@
 	}
 }`
 
-<<<<<<< HEAD
-func getInitContainers(vaultConfig vaultConfig, initContainersMutated bool, containersMutated bool) []corev1.Container {
-	containers := []corev1.Container{}
-
-	if vaultConfig.useAgent || vaultConfig.ctConfigMap != "" {
-=======
-func getInitContainers(originalContainers []corev1.Container, vaultConfig vaultConfig) []corev1.Container {
+func getInitContainers(originalContainers []corev1.Container, vaultConfig vaultConfig, initContainersMutated bool, containersMutated bool) []corev1.Container {
 	containers := []corev1.Container{}
 
 	if vaultConfig.useAgent {
@@ -87,7 +81,7 @@
 			}
 		}
 
->>>>>>> 0f4a15f1
+	if vaultConfig.useAgent || vaultConfig.ctConfigMap != "" {
 		containers = append(containers, corev1.Container{
 			Name:            "vault-agent",
 			Image:           viper.GetString("vault_image"),
@@ -186,13 +180,9 @@
 	return containers
 }
 
-<<<<<<< HEAD
-func getVolumes(name string, vaultConfig vaultConfig, logger log.Logger) []corev1.Volume {
+func getVolumes(agentConfigMapName string, vaultConfig vaultConfig, logger log.Logger) []corev1.Volume {
 	logger.Infof("Add generic volumes to podspec")
 
-=======
-func getVolumes(agentConfigMapName string, vaultConfig vaultConfig) []corev1.Volume {
->>>>>>> 0f4a15f1
 	volumes := []corev1.Volume{
 		{
 			Name: "vault-env",
@@ -295,18 +285,6 @@
 	return vaultConfig
 }
 
-<<<<<<< HEAD
-func getConfigMapForVaultAgent(deploymentName string, vaultConfig vaultConfig) *corev1.ConfigMap {
-	return &corev1.ConfigMap{
-		ObjectMeta: metav1.ObjectMeta{
-			Name: deploymentName + "-vault-agent-config",
-			// OwnerReferences: []metav1.OwnerReference{
-			// 	{
-			// 		Name: obj.GetName(),
-			// 		// UID:  obj.GetUID(),
-			// 	},
-			// },
-=======
 func getConfigMapForVaultAgent(obj metav1.Object, vaultConfig vaultConfig) *corev1.ConfigMap {
 	var ownerReferences []metav1.OwnerReference
 	name := obj.GetName()
@@ -320,7 +298,6 @@
 		ObjectMeta: metav1.ObjectMeta{
 			Name:            name + "-vault-agent-config",
 			OwnerReferences: ownerReferences,
->>>>>>> 0f4a15f1
 		},
 		Data: map[string]string{
 			"config.hcl": fmt.Sprintf(vaultAgentConfig, vaultConfig.path, vaultConfig.role),
@@ -545,24 +522,12 @@
 		logger.Infof("No pod containers were mutated")
 	}
 
-<<<<<<< HEAD
-	deploymentName := obj.GetName()
-	if deploymentName == "" {
-		generateNameSlice := strings.Split(obj.GetGenerateName(), "-")
-        deploymentName = strings.Join(generateNameSlice[:len(generateNameSlice)-2], "-")
-	}
-	logger.Infof("My name is %s", deploymentName)
 
 	if initContainersMutated || containersMutated || vaultConfig.ctConfigMap != "" {
+		var agentConfigMapName string
 		if vaultConfig.useAgent || vaultConfig.ctConfigMap != "" {
-			configMap := getConfigMapForVaultAgent(deploymentName, vaultConfig)
-=======
-		var agentConfigMapName string
-		if vaultConfig.useAgent {
-
 			configMap := getConfigMapForVaultAgent(obj, vaultConfig)
 			agentConfigMapName = configMap.Name
->>>>>>> 0f4a15f1
 
 			_, err := clientset.CoreV1().ConfigMaps(ns).Create(configMap)
 			if err != nil {
@@ -577,7 +542,6 @@
 			}
 		}
 
-<<<<<<< HEAD
 		podSpec.InitContainers = append(getInitContainers(vaultConfig, initContainersMutated, containersMutated), podSpec.InitContainers...)
 		logger.Infof("Successfully appended pod init containers to spec")
 	}
@@ -598,12 +562,8 @@
 	}
 
 	if initContainersMutated || containersMutated || vaultConfig.ctConfigMap != "" {
-		podSpec.Volumes = append(podSpec.Volumes, getVolumes(deploymentName, vaultConfig, logger)...)
+		podSpec.Volumes = append(podSpec.Volumes, getVolumes(agentConfigMapName,, vaultConfig, logger)...)
 		logger.Infof("Successfully appended pod spec volumes")
-=======
-		podSpec.InitContainers = append(getInitContainers(podSpec.Containers, vaultConfig), podSpec.InitContainers...)
-		podSpec.Volumes = append(podSpec.Volumes, getVolumes(agentConfigMapName, vaultConfig)...)
->>>>>>> 0f4a15f1
 	}
 
 	return nil
