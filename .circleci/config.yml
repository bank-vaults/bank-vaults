version: 2.1

orbs:
  helm: banzaicloud/helm@0.0.7
  snyk: snyk/snyk@0.0.10

jobs:
  snyk:
    docker:
      - image: 'circleci/golang'
    steps:
      - checkout
      - snyk/scan:
          additional-arguments: "--prune-repeated-subdependencies"
          monitor-on-build: true
          fail-on-issues: false
  check:
    docker:
      - image: circleci/golang:1.14
        environment:
          GOFLAG: -mod=readonly
      - image: vault:1.5.0
        environment:
          SKIP_SETCAP: true
          VAULT_DEV_ROOT_TOKEN_ID: 227e1cce-6bf7-30bb-2d2a-acc854318caf

    resource_class: small

    steps:
      - checkout

      - run:
          name: Install dependencies
          command: go mod download

      # NOTE: Disable license check for now, because we don't wan't to leak a GITHUB_TOKEN in external PRs.
      # It is enabled in the GitHub Actions build as a backup.
      #
      # - restore_cache:
      #     name: Restore license cache
      #     keys:
      #         - licensei-v3-{{ checksum "go.sum" }}
      #         - licensei-v3

      # - run:
      #     name: Download license information for dependencies
      #     command: make license-cache

      # - save_cache:
      #     name: Save license cache
      #     key: licensei-v3-{{ checksum "go.sum" }}
      #     paths:
      #         - .licensei.cache

      # - run:
      #     name: Check dependency licenses
      #     command: make license-check

      - run:
          name: Setup test dependencies
          command: |
            sudo apt install opensc softhsm
            sudo softhsm2-util --init-token --free --label bank-vaults --so-pin banzai --pin banzai
            sudo pkcs11-tool --module /usr/lib/softhsm/libsofthsm2.so --keypairgen --key-type rsa:2048 --pin banzai --token-label bank-vaults --label bank-vaults
            sudo chown -R circleci:circleci /etc/softhsm /var/lib/softhsm

      - run:
          name: Run verification
          environment:
            VAULT_ADDR: http://localhost:8200
            VAULT_TOKEN: 227e1cce-6bf7-30bb-2d2a-acc854318caf
          command: make check

  acceptance-test:
    machine:
      image: ubuntu-1604:202004-01
      docker_layer_caching: true

    resource_class: large

    environment:
<<<<<<< HEAD
      GO_VERSION: "1.14.3"
      K8S_VERSION: v1.18.3
      VAULT_VERSION: "1.4.2"
=======
      GO_VERSION: "1.14.6"
      K8S_VERSION: v1.15.3
      VAULT_VERSION: "1.5.0"
>>>>>>> b2fefa92
      KUBECONFIG: /home/circleci/.kube/config
      KURUN_VERSION: "0.4.1"
      MINIKUBE_VERSION: v1.12.2
      MINIKUBE_WANTUPDATENOTIFICATION: false
      MINIKUBE_WANTREPORTERRORPROMPT: false
      MINIKUBE_HOME: /home/circleci
      CHANGE_MINIKUBE_NONE_USER: true
      GOPATH: /go
      DOCKER_LATEST: 1
      GIN_MODE: release

    steps:
      - run:
          name: Setup minikube
          command: |
            curl -Lo minikube https://github.com/kubernetes/minikube/releases/download/${MINIKUBE_VERSION}/minikube-linux-amd64 && chmod +x minikube && sudo mv minikube /usr/local/bin/

      - run:
          name: Start minikube
          background: true
          command: |
            sudo apt-get update && sudo apt-get install conntrack
            sudo -E minikube start --vm-driver=none --kubernetes-version=${K8S_VERSION}

      - run:
          name: Setup kubectl
          command: |
            curl -Lo kubectl https://storage.googleapis.com/kubernetes-release/release/${K8S_VERSION}/bin/linux/amd64/kubectl && chmod +x kubectl && sudo mv kubectl /usr/local/bin/
            mkdir -p ${HOME}/.kube
            touch ${HOME}/.kube/config

      - checkout

      - run:
          name: Create go directory
          command: |
            sudo mkdir /go
            sudo chmod 777 /go

      - run:
          name: Setup golang
          command: |
            sudo rm -rf /usr/local/go
            curl -Lo go.linux-amd64.tar.gz https://dl.google.com/go/go${GO_VERSION}.linux-amd64.tar.gz && sudo tar -C /usr/local -xzf go.linux-amd64.tar.gz && rm go.linux-amd64.tar.gz

      - run:
          name: Build Docker images
          command: |
            make docker
            make docker-operator
            make docker-vault-env
            make docker-webhook
          no_output_timeout: 30m

      - run:
          name: Wait for minikube
          command: |
            timeout 180s bash \<<EOT
              set -o pipefail
              function is_ready()
              {
                kubectl get nodes -o json \
                  | jq '.items[].status.conditions[] | select(.type=="Ready" and .status=="True")'
              }

              until is_ready
              do
                sleep 1
              done
            EOT

      - run:
          name: Install helm and kurun
          command: |
            # helm
            curl -L https://git.io/get_helm.sh | bash
            helm init --wait
            # kurun
            curl -Lo kurun https://github.com/banzaicloud/kurun/releases/download/${KURUN_VERSION}/kurun-linux-amd64 && chmod +x kurun && sudo mv kurun /usr/local/bin/


      - run:
          name: Operator and webhook acceptance test
          command:
            hack/acceptance-test.sh

  publish-chart:
    executor: helm/helm3
    resource_class: small
    parameters:
      charts-dir:
        default: charts
        description: Path of helm chart(s)
        type: string
    steps:
      - checkout
      - helm/setup-repositories:
          chartmuseum-url: 'https://kubernetes-charts.banzaicloud.com'
      - helm/check-parameters:
          charts-dir: charts
      - helm/update-dependencies:
          charts-dir: charts
      - helm/build:
          charts-dir: charts
      - run:
          name: Helm push
          command: |
            cd /workspace/tgz
            tgz="$(find . -name '*.tgz')"
            curl \
              --silent \
              --show-error \
              --fail \
              -X POST \
              -u "${HELM_REPO_USERNAME}:${HELM_REPO_PASSWORD}" \
              --data-binary "@${tgz}" \
              "https://kubernetes-charts.banzaicloud.com/api/charts"

workflows:
  version: 2
  ci:
    jobs:
      - check
      - snyk:
          context: snyk
          filters:
            branches:
              only:
                - master
      - acceptance-test:
          requires:
            - check

  helm-chart:
    jobs:
      - helm/lint-chart:
          executor: helm/helm2
          charts-dir: charts
          filters:
            tags:
              ignore: /.*/

      - publish-chart:
          context: helm
          charts-dir: charts
          filters:
            tags:
              only: /chart\/\S+\/\d+.\d+.\d+/
            branches:
              ignore: /.*/<|MERGE_RESOLUTION|>--- conflicted
+++ resolved
@@ -79,15 +79,9 @@
     resource_class: large
 
     environment:
-<<<<<<< HEAD
-      GO_VERSION: "1.14.3"
+      GO_VERSION: "1.14.6"
       K8S_VERSION: v1.18.3
-      VAULT_VERSION: "1.4.2"
-=======
-      GO_VERSION: "1.14.6"
-      K8S_VERSION: v1.15.3
       VAULT_VERSION: "1.5.0"
->>>>>>> b2fefa92
       KUBECONFIG: /home/circleci/.kube/config
       KURUN_VERSION: "0.4.1"
       MINIKUBE_VERSION: v1.12.2
