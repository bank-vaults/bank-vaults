// Copyright © 2022 Banzai Cloud
//
// Licensed under the Apache License, Version 2.0 (the "License");
// you may not use this file except in compliance with the License.
// You may obtain a copy of the License at
//
//     http://www.apache.org/licenses/LICENSE-2.0
//
// Unless required by applicable law or agreed to in writing, software
// distributed under the License is distributed on an "AS IS" BASIS,
// WITHOUT WARRANTIES OR CONDITIONS OF ANY KIND, either express or implied.
// See the License for the specific language governing permissions and
// limitations under the License.

package vault

import (
	"fmt"
	"io/ioutil"
	"os"
	"strings"

	"emperror.dev/errors"
	"github.com/cristalhq/jwt/v3"
	"github.com/hashicorp/vault/api"
	json "github.com/json-iterator/go"
	"github.com/mitchellh/mapstructure"
	"github.com/sirupsen/logrus"
	"github.com/spf13/cast"
)

type auth struct {
	Type             string                 `json:"type"`
	Path             string                 `json:"path"`
	Description      string                 `json:"description"`
	UsersOrGroupsKey string                 `json:"usersOrGroupsKey"`
	Roles            []interface{}          `json:"roles"`
	Users            interface{}            `json:"users"`
	Crossaccountrole []interface{}          `json:"crossaccountrole"`
	Groups           map[string]interface{} `json:"groups"`
	Options          map[string]interface{} `json:"options"`
	Map              map[string]interface{} `json:"map"`
	Config           map[string]interface{} `json:"config"`
}

func (a *auth) setDefaults() {
	if a.Path == "" {
		a.Path = a.Type
	}
}

// getExistingAuthMethods gets all auth methods that are already in Vault.
// The existing auth methods are in a map to make it easy to disable easily from it with "O(n)" complexity.
func (v *vault) getExistingAuthMethods() (map[string]*api.MountOutput, error) {
	existingAuths := make(map[string]*api.MountOutput)

	existingAuthList, err := v.cl.Sys().ListAuth()
	if err != nil {
		return nil, errors.Wrapf(err, "unable to list existing auth methods")
	}

	for path, existingAuthMethod := range existingAuthList {
		filteredPath := strings.Trim(path, "/")
		existingAuths[filteredPath] = existingAuthMethod
	}

	return existingAuths, nil
}

// getUnmanagedAuthMethods gets unmanaged auth methods by comparing what's already in Vault and what's in the externalConfig
func (v *vault) getUnmanagedAuthMethods(managedAuthMethods []auth) map[string]*api.MountOutput {
	// TODO: remove this line and just use passed value
	unmanagedAuths, _ := v.getExistingAuthMethods()
	// Remove managed auth methods form the items since the rest will be disabled.
<<<<<<< HEAD
	for _, mangedAuthMethod := range managedAuthMethods {
		delete(unmangedAuths, mangedAuthMethod.Path)
=======
	for _, managedAuthMethod := range managedAuthMethods {
		delete(unmanagedAuths, managedAuthMethod.Type)
>>>>>>> 53727ba9
	}
	// Remove token auth method since it's the default
	delete(unmanagedAuths, "token")

	return unmanagedAuths
}

func (v *vault) configureAuthMethods() error {
	managedAuths := extConfig.Auth
	for _, auth := range managedAuths {
		auth.setDefaults()
	}

	existingAuths, _ := v.getExistingAuthMethods()
	unanagedAuths := v.getUnmanagedAuthMethods(managedAuths)

	err := v.addManagedAuthMethods(managedAuths, existingAuths)
	if err != nil {
		return errors.Wrap(err, "error configuring managed auth methods")
	}

	err = v.removeUnmanagedAuthMethods(unanagedAuths)
	if err != nil {
		return errors.Wrap(err, "error while disabling unmanaged auth methods")
	}

	return nil
}

// Disables any auth method that's not managed if purgeUnmanagedConfig option is enabled
func (v *vault) removeUnmanagedAuthMethods(unManagedAuths map[string]*api.MountOutput) error {
	if len(unManagedAuths) == 0 || !extConfig.PurgeUnmanagedConfig.Enabled || extConfig.PurgeUnmanagedConfig.Exclude.Auths {
		return nil
	}

	for authMethod := range unManagedAuths {
		logrus.Infof("removing unmanaged auth method %s ", authMethod)
		err := v.cl.Sys().DisableAuth(authMethod)
		if err != nil {
			return errors.Wrapf(err, "error disabling %s auth method in vault", authMethod)
		}
	}
	return nil
}

func (v *vault) addManagedAuthMethods(managedAuths []auth, existingAuths map[string]*api.MountOutput) error {
	for _, authMethod := range managedAuths {
		description := fmt.Sprintf("%s backend", authMethod.Type)

		// get auth mount options
		// https://www.vaultproject.io/api/system/auth.html#config
		var authConfigInput api.AuthConfigInput
		hasMountOptions := authMethod.Options != nil
		// https://www.vaultproject.io/api/system/auth.html
		var options api.EnableAuthOptions
		if hasMountOptions {
			err := mapstructure.Decode(authMethod.Options, &authConfigInput)
			if err != nil {
				return errors.Wrap(err, "error parsing auth method options")
			}
			options = api.EnableAuthOptions{
				Type:        authMethod.Type,
				Description: description,
				Config:      authConfigInput,
			}
		} else {
			options = api.EnableAuthOptions{
				Type:        authMethod.Type,
				Description: description,
			}
		}

		// We have to filter all existing auths, not to re-enable them as that would raise an error
		if existingAuths[authMethod.Path] == nil {
			logrus.Debugf("enabling %s auth backend in vault...", authMethod.Type)
			err := v.cl.Sys().EnableAuthWithOptions(authMethod.Path, &options)
			if err != nil {
				return errors.Wrapf(err, "error enabling %s auth method in vault", authMethod.Type)
			}
		}

		// If auth method exists but has additional mount options
		if hasMountOptions {
			logrus.Debugf("tuning existing %s auth backend in vault...", authMethod.Path)
			// all auth methods are mounted below auth/
			tunePath := fmt.Sprintf("auth/%s", authMethod.Path)
			err := v.cl.Sys().TuneMount(tunePath, authConfigInput)
			if err != nil {
				return errors.Wrapf(err, "error tuning %s auth method in vault", authMethod.Path)
			}
		}
		err := v.addAdditionalAuthConfig(authMethod)
		if err != nil {
			return errors.Wrapf(err, "error while adding auth method config")
		}
	}

	return nil
}

func (v *vault) addAdditionalAuthConfig(authMethod auth) error {
	switch authMethod.Type {
	case "kubernetes":
		config := authMethod.Config
		if authMethod.Config == nil {
			authMethod.Config = map[string]interface{}{}
		}

		// If kubernetes_host is defined we are probably out of cluster, so don't read the default config
		if _, ok := config["kubernetes_host"]; !ok {
			defaultConfig, err := v.kubernetesAuthConfigDefault()
			if err != nil {
				return errors.Wrap(err, "error getting default kubernetes auth config for vault")
			}
			// merge the config blocks
			for k, v := range config {
				defaultConfig[k] = v
			}
			config = defaultConfig
		}
		err := v.configureGenericAuthConfig(authMethod.Type, authMethod.Path, config)
		if err != nil {
			return errors.Wrap(err, "error configuring kubernetes auth for vault")
		}
		err = v.configureGenericAuthRoles(authMethod.Type, authMethod.Path, "role", authMethod.Roles)
		if err != nil {
			return errors.Wrap(err, "error configuring kubernetes auth roles for vault")
		}
	case "github":
		err := v.configureGenericAuthConfig(authMethod.Type, authMethod.Path, authMethod.Config)
		if err != nil {
			return errors.Wrap(err, "error configuring github auth for vault")
		}
		mappings, err := cast.ToStringMapE(authMethod.Map)
		if err != nil {
			return errors.Wrap(err, "error finding map block for github")
		}
		err = v.configureGithubMappings(authMethod.Path, mappings)
		if err != nil {
			return errors.Wrap(err, "error configuring github mappings for vault")
		}
	case "aws":
		err := v.configureAwsConfig(authMethod.Path, authMethod.Config)
		if err != nil {
			return errors.Wrap(err, "error configuring aws auth for vault")
		}
		if authMethod.Crossaccountrole != nil {
			err = v.configureAWSCrossAccountRoles(authMethod.Path, authMethod.Crossaccountrole)
			if err != nil {
				return errors.Wrap(err, "error configuring aws auth cross account roles for vault")
			}
		}
		err = v.configureGenericAuthRoles(authMethod.Type, authMethod.Path, "role", authMethod.Roles)
		if err != nil {
			return errors.Wrap(err, "error configuring aws auth roles for vault")
		}
	case "gcp", "oci":
		err := v.configureGenericAuthConfig(authMethod.Type, authMethod.Path, authMethod.Config)
		if err != nil {
			return errors.Wrapf(err, "error configuring %s auth for vault", authMethod.Type)
		}
		err = v.configureGenericAuthRoles(authMethod.Type, authMethod.Path, "role", authMethod.Roles)
		if err != nil {
			return errors.Wrapf(err, "error configuring %s auth roles for vault", authMethod.Type)
		}
	case "approle":
		err := v.configureGenericAuthRoles(authMethod.Type, authMethod.Path, "role", authMethod.Roles)
		if err != nil {
			return errors.Wrap(err, "error configuring approle auth for vault")
		}
	case "jwt", "oidc":
		err := v.configureGenericAuthConfig(authMethod.Type, authMethod.Path, authMethod.Config)
		if err != nil {
			return errors.Wrapf(err, "error configuring %s auth on path %s for vault", authMethod.Type, authMethod.Path)
		}
		roles, err := cast.ToSliceE(authMethod.Roles)
		if err != nil {
			return errors.Wrapf(err, "error finding roles block for %s", authMethod.Type)
		}
		err = v.configureJwtRoles(authMethod.Path, roles)
		if err != nil {
			return errors.Wrapf(err, "error configuring %s roles on path %s for vault", authMethod.Type, authMethod.Path)
		}
	case "token":
		err := v.configureGenericAuthRoles(authMethod.Type, "token", "roles", authMethod.Roles)
		if err != nil {
			return errors.Wrap(err, "error configuring token roles for vault")
		}
	case "cert":
		err := v.configureGenericAuthConfig(authMethod.Type, authMethod.Path, authMethod.Config)
		if err != nil {
			return errors.Wrap(err, "error configuring cert auth for vault")
		}
		roles, err := cast.ToSliceE(authMethod.Roles)
		if err != nil {
			return errors.Wrap(err, "error finding roles block for certs")
		}
		err = v.configureGenericAuthRoles(authMethod.Type, authMethod.Path, "certs", roles)
		if err != nil {
			return errors.Wrap(err, "error configuring certs auth roles for vault")
		}
	case "ldap", "okta":
		err := v.configureGenericAuthConfig(authMethod.Type, authMethod.Path, authMethod.Config)
		if err != nil {
			return errors.Wrapf(err, "error configuring %s auth on path %s for vault", authMethod.Type, authMethod.Path)
		}

		if authMethod.Users != nil {
			users, err := cast.ToStringMapE(authMethod.Users)
			if err != nil {
				return errors.Wrapf(err, "error finding users block for %s", authMethod.Type)
			}
			err = v.configureGenericUserAndGroupMappings(authMethod.Type, authMethod.Path, "users", users)
			if err != nil {
				return errors.Wrapf(err, "error configuring %s %s for vault", authMethod.Type, "users")
			}
		}
		if authMethod.Groups != nil {
			err = v.configureGenericUserAndGroupMappings(authMethod.Type, authMethod.Path, "groups", authMethod.Groups)
			if err != nil {
				return errors.Wrapf(err, "error configuring %s %s for vault", authMethod.Type, "groups")
			}
		}
	case "userpass":
		err := v.configureUserpassUsers(authMethod.Path, authMethod.Users)
		if err != nil {
			return errors.Wrapf(err, "error configuring users for userpass in vault")
		}
	case "azure":
		err := v.configureGenericAuthConfig(authMethod.Type, authMethod.Path, authMethod.Config)
		if err != nil {
			return errors.Wrap(err, "error configuring azure auth for vault")
		}
		err = v.configureGenericAuthRoles(authMethod.Type, authMethod.Path, "role", authMethod.Roles)
		if err != nil {
			return errors.Wrap(err, "error configuring azure auth roles for vault")
		}
	}

	return nil
}

func (v *vault) kubernetesAuthConfigDefault() (map[string]interface{}, error) {
	kubernetesCACert, err := ioutil.ReadFile("/var/run/secrets/kubernetes.io/serviceaccount/ca.crt")
	if err != nil {
		return nil, errors.WrapIf(err, "failed to read ca.crt")
	}
	tokenReviewerJWT, err := ioutil.ReadFile("/var/run/secrets/kubernetes.io/serviceaccount/token")
	if err != nil {
		return nil, errors.WrapIf(err, "failed to read serviceaccount token")
	}
	token, err := jwt.Parse(tokenReviewerJWT)
	if err != nil {
		return nil, errors.WrapIf(err, "failed to parse serviceaccount token")
	}
	var claims jwt.StandardClaims
	err = json.Unmarshal(token.RawClaims(), &claims)
	if err != nil {
		return nil, errors.WrapIf(err, "failed to get serviceaccount token claims")
	}

	config := map[string]interface{}{
		"kubernetes_host":    fmt.Sprint("https://", os.Getenv("KUBERNETES_SERVICE_HOST")),
		"kubernetes_ca_cert": string(kubernetesCACert),
		"token_reviewer_jwt": string(tokenReviewerJWT),
		"issuer":             claims.Issuer,
	}

	return config, nil
}

func (v *vault) configureGithubMappings(path string, mappings map[string]interface{}) error {
	for mappingType, mapping := range mappings {
		mapping, err := cast.ToStringMapStringE(mapping)
		if err != nil {
			return errors.Wrap(err, "error converting mapping for github")
		}
		for userOrTeam, policy := range mapping {
			_, err := v.writeWithWarningCheck(fmt.Sprintf("auth/%s/map/%s/%s", path, mappingType, userOrTeam), map[string]interface{}{"value": policy})
			if err != nil {
				return errors.Wrapf(err, "error putting %s github mapping into vault", mappingType)
			}
		}
	}
	return nil
}

func (v *vault) configureAwsConfig(path string, config map[string]interface{}) error {
	// https://www.vaultproject.io/api/auth/aws/index.html
	_, err := v.writeWithWarningCheck(fmt.Sprintf("auth/%s/config/client", path), config)
	if err != nil {
		return errors.Wrap(err, "error putting aws config into vault")
	}

	return nil
}

func (v *vault) configureUserpassUsers(path string, users interface{}) error {
	usersAsserted, _ := users.([]interface{})
	for _, userRaw := range usersAsserted {
		user, err := cast.ToStringMapE(userRaw)
		if err != nil {
			return errors.Wrapf(err, "error converting user for userpass")
		}

		_, err = v.writeWithWarningCheck(fmt.Sprintf("auth/%s/%s/%s", path, "users", user["username"]), user)
		if err != nil {
			return errors.Wrapf(err, "error putting userpass %s user into vault", user["username"])
		}
	}

	return nil
}

func (v *vault) configureAWSCrossAccountRoles(path string, crossAccountRoles []interface{}) error {
	for _, roleInterface := range crossAccountRoles {
		crossAccountRole, err := cast.ToStringMapE(roleInterface)
		if err != nil {
			return errors.Wrap(err, "error converting cross account aws roles for aws")
		}

		stsAccount := fmt.Sprint(crossAccountRole["sts_account"])

		_, err = v.writeWithWarningCheck(fmt.Sprintf("auth/%s/config/sts/%s", path, stsAccount), crossAccountRole)
		if err != nil {
			return errors.Wrapf(err, "error putting %s cross account aws role into vault", stsAccount)
		}
	}

	return nil
}

// TODO try to generalize this with configureGenericAuthRoles() fix the type flaw
func (v *vault) configureJwtRoles(path string, roles []interface{}) error {
	for _, roleInterface := range roles {
		role, err := cast.ToStringMapE(roleInterface)
		if err != nil {
			return errors.Wrap(err, "error converting roles for jwt")
		}
		// role can have have a bound_claims or claim_mappings child dict. But it will cause:
		// `json: unsupported type: map[interface {}]interface {}`
		// So check and replace by `map[string]interface{}` before using it.
		if val, ok := role["bound_claims"]; ok {
			role["bound_claims"] = cast.ToStringMap(val)
		}
		if val, ok := role["claim_mappings"]; ok {
			role["claim_mappings"] = cast.ToStringMap(val)
		}

		_, err = v.writeWithWarningCheck(fmt.Sprintf("auth/%s/role/%s", path, role["name"]), role)
		if err != nil {
			return errors.Wrapf(err, "error putting %s jwt role into vault", role["name"])
		}
	}

	return nil
}

func (v *vault) configureGenericUserAndGroupMappings(method, path string, mappingType string, mappings map[string]interface{}) error {
	for userOrGroup, policy := range mappings {
		mapping, err := cast.ToStringMapE(policy)
		if err != nil {
			return errors.Wrapf(err, "error converting mapping for %s", method)
		}
		_, err = v.writeWithWarningCheck(fmt.Sprintf("auth/%s/%s/%s", path, mappingType, userOrGroup), mapping)
		if err != nil {
			return errors.Wrapf(err, "error putting %s %s mapping into vault", method, mappingType)
		}
	}
	return nil
}

// configureGenericAuthConfig supports a very generic configuration format, which is followed by:
// https://www.vaultproject.io/api/auth/jwt/index.html
// https://www.vaultproject.io/api/auth/kubernetes/index.html
// https://www.vaultproject.io/api/auth/okta/index.html
// https://www.vaultproject.io/api/auth/ldap/index.html
// https://www.vaultproject.io/api/auth/gcp/index.html
// https://www.vaultproject.io/api/auth/github/index.html
func (v *vault) configureGenericAuthConfig(method, path string, config map[string]interface{}) error {
	_, err := v.writeWithWarningCheck(fmt.Sprintf("auth/%s/config", path), config)
	if err != nil {
		return errors.Wrapf(err, "error putting %s auth config into vault", method)
	}
	return nil
}

// configureGenericAuthRoles supports a very generic configuration format for auth roles, which is followed by:
// https://www.vaultproject.io/api/auth/jwt/index.html partially
// https://www.vaultproject.io/api/auth/kubernetes/index.html
// https://www.vaultproject.io/api/auth/gcp/index.html
// https://www.vaultproject.io/api/auth/aws/index.html
// https://www.vaultproject.io/api/auth/approle/index.html
// https://www.vaultproject.io/api/auth/token/index.html
func (v *vault) configureGenericAuthRoles(method, path, roleSubPath string, roles []interface{}) error {
	for _, roleInterface := range roles {
		role, err := cast.ToStringMapE(roleInterface)
		if err != nil {
			return errors.Wrapf(err, "error converting roles for %s", method)
		}

		_, err = v.writeWithWarningCheck(fmt.Sprintf("auth/%s/%s/%s", path, roleSubPath, role["name"]), role)
		if err != nil {
			return errors.Wrapf(err, "error putting %s %s role into vault", role["name"], method)
		}
	}

	return nil
}<|MERGE_RESOLUTION|>--- conflicted
+++ resolved
@@ -72,13 +72,8 @@
 	// TODO: remove this line and just use passed value
 	unmanagedAuths, _ := v.getExistingAuthMethods()
 	// Remove managed auth methods form the items since the rest will be disabled.
-<<<<<<< HEAD
-	for _, mangedAuthMethod := range managedAuthMethods {
-		delete(unmangedAuths, mangedAuthMethod.Path)
-=======
 	for _, managedAuthMethod := range managedAuthMethods {
 		delete(unmanagedAuths, managedAuthMethod.Type)
->>>>>>> 53727ba9
 	}
 	// Remove token auth method since it's the default
 	delete(unmanagedAuths, "token")
