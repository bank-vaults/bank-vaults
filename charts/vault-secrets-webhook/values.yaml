# Default values for vault-secrets-webhook.
# This is a YAML-formatted file.
# Declare variables to be passed into your templates.

replicaCount: 2

debug: false

certificate:
  useCertManager: false
  servingCertificate: null
  generate: true
  server:
    tls:
      crt:
      key:
  ca:
    crt:
  extraAltNames: []
  # use extra names if you want use the webhook via an ingress or a loadbalancer

image:
  repository: ghcr.io/banzaicloud/vault-secrets-webhook
  # tag: ""
  pullPolicy: IfNotPresent
  imagePullSecrets: []

service:
  name: vault-secrets-webhook
  type: ClusterIP
  externalPort: 443
  internalPort: 8443
  annotations: {}
  # Annotate service
  # This can be used for example if type is AWS LoadBalancer and you want to add security groups

ingress:
  enabled: false
  annotations: {}
  # dns of ingress for vault-webhook
  # host: example.com

webhookClientConfig:
  # By default the mutating webhook uses the service of the webhook directly to contact webhook
  # Use url if webhook should be contacted over loadbalancer or ingress instead of service object
  useUrl: false
  # set the url how the webhook should be contacted (including protocol https://)
  # url: https://example.com

vaultEnv:
  repository: ghcr.io/banzaicloud/vault-env
  # tag: ""

env:
  VAULT_IMAGE: vault:1.6.2
  # VAULT_CAPATH: /vault/tls
  # # Used when the pod that should get secret injected does not
  # # specify an imagePullSecret
  # DEFAULT_IMAGE_PULL_SECRET:
  # DEFAULT_IMAGE_PULL_SECRET_NAMESPACE:
  # VAULT_CLIENT_TIMEOUT: 10s
  # # define the webhook's role in Vault used for authentication,
  # # if not defined individually in resources by annotations.
  # VAULT_ROLE: vault-secrets-webhook
  # Resource requests and limits for init containers
  # VAULT_ENV_CPU_REQUEST:
  # VAULT_ENV_MEMORY_REQUEST:
  # VAULT_ENV_CPU_LIMIT:
  # VAULT_ENV_MEMORY_LIMIT

metrics:
  enabled: false
  port: 8443
  serviceMonitor:
    enabled: false
    scheme: https
    tlsConfig:
      insecureSkipVerify: true

securityContext:
  runAsUser: 65534
  allowPrivilegeEscalation: false

podSecurityContext: {}

volumes: []
# - name: vault-tls
#   secret:
#     secretName: vault-tls

volumeMounts: []
# - name: vault-tls
#   mountPath: /vault/tls

podAnnotations: {}

labels: {}
  #  team: banzai

resources: {}

nodeSelector: {}

tolerations: []

affinity: {}

topologySpreadConstraints: {}

## Assign a PriorityClassName to pods if set
priorityClassName: ""

rbac:
  psp:
    enabled: false
  authDelegatorRole:
    enabled: false

serviceAccount:
  # Specifies whether a service account should be created
  create: true
  # Labels to add to the service account
  labels: {}
  # Annotations to add to the service account
  annotations: {}
  # Enables GKE workload identity
  #  iam.gke.io/gcp-service-account: gsa@project.iam.gserviceaccount.com
  # The name of the service account to use.
  # If not set and create is true, a name is generated using the fullname template
  name: ""

# A list of Kubernetes resource types to mutate as well:
# Example: ["ingresses", "servicemonitors"]
customResourceMutations: []

customResourcesFailurePolicy: Ignore

# This can cause issues when used with Helm, so it is not enabled by default
configMapMutation: false

configMapFailurePolicy: Ignore

podsFailurePolicy: Ignore

secretsFailurePolicy: Ignore

apiSideEffectValue: NoneOnDryRun

namespaceSelector:
  matchExpressions:
    - key: name
      operator: NotIn
      values:
        - kube-system
  # matchLabels:
  #   vault-injection: enabled

# In case of the K8s cluster version is above 1.15 objectSelector is usable
objectSelector: {}
  # matchExpressions:
  # - key: security.banzaicloud.io/mutate
  #   operator: NotIn
  #   values:
  #   - skip
  # matchLabels:
  #   vault-injection: enabled

podDisruptionBudget:
  enabled: true
  minAvailable: 1
  # maxUnavailable: 1

timeoutSeconds: false

hostNetwork: false

<<<<<<< HEAD
# If you're using celium (CNI) and you are required to set hostNetwork to true
# then pods with webhooks must set the dnsPolicy to "ClusterFirstWithHostNet"
dnsPolicy: Default
=======
# Override cluster version
kubeVersion: ""
>>>>>>> fd70fb50
<|MERGE_RESOLUTION|>--- conflicted
+++ resolved
@@ -174,11 +174,9 @@
 
 hostNetwork: false
 
-<<<<<<< HEAD
 # If you're using celium (CNI) and you are required to set hostNetwork to true
 # then pods with webhooks must set the dnsPolicy to "ClusterFirstWithHostNet"
 dnsPolicy: Default
-=======
+
 # Override cluster version
-kubeVersion: ""
->>>>>>> fd70fb50
+kubeVersion: ""