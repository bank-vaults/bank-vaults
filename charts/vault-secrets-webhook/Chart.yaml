apiVersion: v1
<<<<<<< HEAD
=======
name: vault-secrets-webhook
>>>>>>> 370e30bc
version: 1.3.8
appVersion: 1.3.3
description: A Helm chart that deploys a mutating admission webhook that configures applications to request env vars from Vault Secrets
home: https://banzaicloud.com/products/bank-vaults/
sources:
  - https://github.com/banzaicloud/bank-vaults
maintainers:
  - name: Banzai Cloud
    email: info@banzaicloud.com<|MERGE_RESOLUTION|>--- conflicted
+++ resolved
@@ -1,9 +1,6 @@
 apiVersion: v1
-<<<<<<< HEAD
-=======
 name: vault-secrets-webhook
->>>>>>> 370e30bc
-version: 1.3.8
+version: 1.3.9
 appVersion: 1.3.3
 description: A Helm chart that deploys a mutating admission webhook that configures applications to request env vars from Vault Secrets
 home: https://banzaicloud.com/products/bank-vaults/
