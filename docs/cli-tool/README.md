<<<<<<< HEAD
# The CLI tool

The `bank-vaults` CLI tool is to help automate the setup and management of HashiCorp Vault.

Features:

- Initializes Vault and stores the root token and unseal keys in one of the followings:
  - AWS KMS keyring (backed by S3)
  - Azure Key Vault
  - Google Cloud KMS keyring (backed by GCS)
  - Alibaba Cloud KMS (backed by OSS)
  - Kubernetes Secrets With Encryption and Decryption using REST API Call 
  - Kubernetes Secrets (should be used only for development purposes)
  - Dev Mode (useful for `vault server -dev` dev mode Vault servers)
  - Files (backed by files, should be used only for development purposes)
- Automatically unseals Vault with these keys
- Continuously configures Vault with a YAML/JSON based external configuration (besides the [standard Vault configuration](https://www.vaultproject.io/docs/configuration/index.html))
  - If the configuration is updated Vault will be reconfigured
  - It supports configuring Vault secret engines, plugins, auth methods, and policies

The `bank-vaults` CLI command needs certain [cloud permissions](../cloud-permissions/README.md) to function properly (init, unseal, configuration).

## Example external Vault configuration

```yaml
# Allows creating policies in Vault which can be used later on in roles
# for the Kubernetes based authentication.
# See https://www.vaultproject.io/docs/concepts/policies.html for more information.
policies:
  - name: allow_secrets
    rules: path "secret/*" {
             capabilities = ["create", "read", "update", "delete", "list"]
           }
  - name: readonly_secrets
    rules: path "secret/*" {
             capabilities = ["read", "list"]
           }

# Allows configuring Auth Methods in Vault (Kubernetes and GitHub is supported now).
# See https://www.vaultproject.io/docs/auth/index.html for more information.
auth:
  - type: kubernetes
    # If you want to configure with specific kubernets service account instead of default service account
    # https://www.vaultproject.io/docs/auth/kubernetes.html
    # config:
    #   token_reviewer_jwt: eyJhbGciOiJSUzI1NiIsImtpZCI6IiJ9....
    #   kubernetes_ca_cert: |
    #     -----BEGIN CERTIFICATE-----
    #     ...
    #     -----END CERTIFICATE-----
    #   kubernetes_host: https://192.168.64.42:8443
    # Allows creating roles in Vault which can be used later on for the Kubernetes based
    # authentication.
    #  See https://www.vaultproject.io/docs/auth/kubernetes.html#creating-a-role for
    # more information.
    roles:
      # Allow every pod in the default namespace to use the secret kv store
      - name: default
        bound_service_account_names: default
        bound_service_account_namespaces: default
        policies: allow_secrets
        ttl: 1h

  # Allows creating roles in Vault which can be used later on for JWT based authentication
  # See https://www.vaultproject.io/docs/auth/jwt.html
  - type: jwt
    path: jwt
    config:
      oidc_discovery_url: https://myco.auth0.com/
    roles:
    - name: role1
      bound_audiences:
        - https://vault.plugin.auth.jwt.test
      user_claim: https://vault/user
      groups_claim: https://vault/groups
      policies: allow_secrets
      ttl: 1h

  # Allows creating team mappings in Vault which can be used later on for the GitHub
  # based authentication.
  # See https://www.vaultproject.io/docs/auth/github.html#configuration for
  # more information.
  - type: github
    # Make the auth provider visible in the web ui
    # See https://www.vaultproject.io/api/system/auth.html#config for more
    # information.
    options:
      listing_visibility: "unauth"
    config:
      organization: banzaicloud
    map:
      # Map the banzaicloud dev team on GitHub to the dev policy in Vault
      teams:
        dev: dev
      # Map myself to the root policy in Vault
      users:
        bonifaido: allow_secrets

  # Allows creating roles in Vault which can be used later on for AWS
  # IAM based authentication.
  # See https://www.vaultproject.io/docs/auth/aws.html for
  # more information.
  - type: aws
    # Make the auth provider visible in the web ui
    # See https://www.vaultproject.io/api/system/auth.html#config for more
    # information.
    options:
      listing_visibility: "unauth"
    config:
      access_key: VKIAJBRHKH6EVTTNXDHA
      secret_key: vCtSM8ZUEQ3mOFVlYPBQkf2sO6F/W7a5TVzrl3Oj
      iam_server_id_header_value: vault-dev.example.com # consider setting this to the Vault server's DNS name
    crossaccountrole:
    # Add cross account number and role to assume in the cross account
    # https://www.vaultproject.io/api/auth/aws/index.html#create-sts-role
    - sts_account: 12345671234
      sts_role_arn: arn:aws:iam::12345671234:role/crossaccountrole
    roles:
    # Add roles for AWS instances or principals
    # See https://www.vaultproject.io/api/auth/aws/index.html#create-role
    - name: dev-role-iam
      bound_iam_principal_arn: arn:aws:iam::123456789012:role/dev-vault
      policies: allow_secrets
      period: 1h
    - name: cross-account-role
      bound_iam_principal_arn: arn:aws:iam::12345671234:role/crossaccountrole
      policies: allow_secrets
      period: 1h

  # Allows creating roles in Vault which can be used later on for GCP
  # IAM based authentication.
  # See https://www.vaultproject.io/docs/auth/gcp.html for
  # more information.
  - type: gcp
    # Make the auth provider visible in the web ui
    # See https://www.vaultproject.io/api/system/auth.html#config for more
    # information.
    options:
      listing_visibility: "unauth"
    config:
      # Credentials context is service account's key. Can download when you create a key for service account. 
      # No need to manually create it. Just paste the json context as multiline yaml.
      credentials: -|
        {
          "type": "service_account",
          "project_id": "PROJECT_ID",
          "private_key_id": "KEY_ID",
          "private_key": "-----BEGIN PRIVATE KEY-----.....-----END PRIVATE KEY-----\n",
          "client_email": "SERVICE_ACCOUNT@PROJECT_ID.iam.gserviceaccount.com",
          "client_id": "CLIENT_ID",
          "auth_uri": "https://accounts.google.com/o/oauth2/auth",
          "token_uri": "https://oauth2.googleapis.com/token",
          "auth_provider_x509_cert_url": "https://www.googleapis.com/oauth2/v1/certs",
          "client_x509_cert_url": "https://www.googleapis.com/robot/v1/metadata/x509/SERVICE_ACCOUNT%40PROJECT_ID.iam.gserviceaccount.com"
        }
    roles:
    # Add roles for gcp service account
    # See https://www.vaultproject.io/api/auth/gcp/index.html#create-role
    - name: user-role
      type: iam
      project_id: PROJECT_ID
      policies: "readonly_secrets"
      bound_service_accounts: "USER_SERVICE_ACCOUNT@PROJECT_ID.iam.gserviceaccount.com"
    - name: admin-role
      type: iam
      project_id: PROJECT_ID
      policies: "allow_secrets"
      bound_service_accounts: "ADMIN_SERVICE_ACCOUNT@PROJECT_ID.iam.gserviceaccount.com"

  # Allows creating group mappings in Vault which can be used later on for the LDAP
  # based authentication.
  # See https://www.vaultproject.io/docs/auth/ldap.html#configuration for
  # more information.
  # Start an LDAP testing server: docker run -it --rm -p 389:389 -e LDAP_TLS=false --name ldap osixia/openldap
  # Start an LDAP admin server: docker run -it --rm -p 6443:443 --link ldap:ldap -e PHPLDAPADMIN_LDAP_HOSTS=ldap -e PHPLDAPADMIN_LDAP_CLIENT_TLS=false osixia/phpldapadmin
  - type: ldap
    description: LDAP directory auth.
    # add mount options
    # See https://www.vaultproject.io/api/system/auth.html#config for more
    # information.
    options:
      listing_visibility: "unauth"
    config:
      url: ldap://localhost
      binddn: "cn=admin,dc=example,dc=org"
      bindpass: "admin"
      userattr: uid
      userdn: "ou=users,dc=example,dc=org"
      groupdn: "ou=groups,dc=example,dc=org"
    groups:
      # Map the banzaicloud dev team on GitHub to the dev policy in Vault
      developers:
        policies: allow_secrets
    # Map myself to the allow_secrets policy in Vault
    users:
      bonifaido:
        groups: developers
        policies: allow_secrets
  # Allows machines/apps to authenticate with Vault-defined roles.
  # See https://www.vaultproject.io/docs/auth/approle.html for more information
  - type: approle
    roles:
    - name: default
      policies: allow_secrets
      secret_id_ttl: 10m
      token_num_uses: 10
      token_ttl: 20m
      token_max_ttl: 30m
      secret_id_num_uses: 40
  # The azure auth method allows authentication against Vault using Azure Active Directory credentials. 
  # See https://www.vaultproject.io/docs/auth/azure.html for more information.
  - type: azure
    config:
      tenant_id: 00000000-0000-0000-0000-000000000000
      resource: https://vault-dev.example.com
      client_id: 00000000-0000-0000-0000-000000000000
      client_secret: 00000000-0000-0000-0000-000000000000
    roles:
    # Add roles for azure identities
    # See https://www.vaultproject.io/api/auth/azure/index.html#create-role
      - name: dev-mi
        policies: allow_secrets
        bound_subscription_ids: 
          - "00000000-0000-0000-0000-000000000000"
        bound_service_principal_ids: 
          - "00000000-0000-0000-0000-000000000000"
          
# Add environment variables. Please reference below `my-mysql` part for usage.
# This is a list of K8S env. You can reference K8S document for detail
# https://kubernetes.io/docs/tasks/inject-data-application/define-environment-variable-container/
# https://kubernetes.io/docs/concepts/configuration/secret/#using-secrets-as-environment-variables
envsConfig:
  - name: ROOT_USERNAME
    valueFrom:
      secretKeyRef:
        name: mysql-login
        key: user
  - name: ROOT_PASSWORD
    valueFrom:
      secretKeyRef:
        name: mysql-login
        key: password

# Allows configuring Secrets Engines in Vault (KV, Database and SSH is tested,
# but the config is free form so probably more is supported).
# See https://www.vaultproject.io/docs/secrets/index.html for more information.
secrets:
  # This plugin stores arbitrary secrets within the configured physical storage for Vault.
  # See https://www.vaultproject.io/docs/secrets/kv/index.html for
  # more information.
  - path: secret
    type: kv
    description: General secrets.
    options:
      version: 2
    configuration:
      config:
        - max_versions: 100
  # Mounts non-default plugin's path
  - path: ethereum-gateway
    type: plugin
    plugin_name: ethereum-plugin
    description: Immutability's Ethereum Wallet

  # This plugin stores database credentials dynamically based on configured roles for
  # the MySQL database.
  # See https://www.vaultproject.io/docs/secrets/databases/mysql-maria.html for
  # more information.
  - type: database
    description: MySQL Database secret engine.
    configuration:
      config:
        - name: my-mysql
          plugin_name: "mysql-database-plugin"
          connection_url: "{{username}}:{{password}}@tcp(127.0.0.1:3306)/"
          allowed_roles: [pipeline]
          username: "${env `ROOT_USERNAME`}" # Example how to read environment variables
          password: "${env `ROOT_PASSWORD`}"
      roles:
        - name: pipeline
          db_name: my-mysql
          creation_statements: "GRANT ALL ON *.* TO '{{name}}'@'%' IDENTIFIED BY '{{password}}';"
          default_ttl: "10m"
          max_ttl: "24h"

  # Create a named Vault role for signing SSH client keys.
  # See https://www.vaultproject.io/docs/secrets/ssh/signed-ssh-certificates.html#client-key-signing for
  # more information.
  - type: ssh
    path: ssh-client-signer
    description: SSH Client Key Signing.
    configuration:
      config:
        - name: ca
          generate_signing_key: "true"
      roles:
        - name: my-role
          allow_user_certificates: "true"
          allowed_users: "*"
          key_type: "ca"
          default_user: "ubuntu"
          ttl: "24h"

  # The RabbitMQ secrets engine generates user credentials dynamically based on configured permissions and virtual hosts.
  # See https://www.vaultproject.io/docs/secrets/rabbitmq/index.html
  # Start a RabbitMQ testing server: docker run -it --rm -p 15672:15672 rabbitmq:3.7-management-alpine
  - type: rabbitmq
    description: local-rabbit
    configuration:
      config:
        - name: connection
          connection_uri: "http://localhost:15672"
          username: guest
          password: guest
      roles:
        - name: prod_role
          vhosts: '{"/web":{"write": "production_.*", "read": "production_.*"}}'

  # The PKI secrets engine generates X.509 certificates
  # See https://www.vaultproject.io/docs/secrets/pki/index.html for more information
  - type: pki
    description: Vault PKI Backend
    config:
      default_lease_ttl: 168h
      max_lease_ttl: 720h    
    configuration:
      config:
      - name: urls
        issuing_certificates: https://vault.default:8200/v1/pki/ca
        crl_distribution_points: https://vault.default:8200/v1/pki/crl
      root/generate:
      - name: internal
        common_name: vault.default
      roles:
      - name: default
        allowed_domains: localhost,pod,svc,default
        allow_subdomains: true
        generate_lease: true
        ttl: 30m

  # The AWS secrets engine generates AWS access credentials dynamically based on IAM policies.
  # https://www.vaultproject.io/docs/secrets/aws/index.html
  - type: aws
    path: aws
    description: AWS Secret Backend
    configuration:
        config: 
          - name: root
            access_key: "${env `AWS_ACCESS_KEY_ID`}"
            secret_key: "${env `AWS_SECRET_ACCESS_KEY`}"
            region: us-east-1
        roles:
          - credential_type: iam_user
            policy_arns: arn-of-policy
            name: my-aws-role

# Identity Groups
# NOTE: Only external groups are supported at the moment through the use of group-aliases
# for supported authentication backends, like for example JWT, which will automatically match those aliases to groups returned by the backend
# the configuration files for the groups and group-aliases need to be parsed after the 
# authentication backend has already mounted. Ideally they should be in the same file to avoid 
# risk of errors
groups: 
  - name: admin
    policies:
      - admin
    metadata:
      admin: "true"
      priviliged: "true"
    type: external

group-aliases:
  - name: admin
    mountpath: jwt
    group: admin

# Registers a new plugin in Vault's plugin catalog. "plugin_directory" setting should be set it Vault server configuration
# and plugin binary should be present in plugin directory. Also, for some plugins readOnlyRootFilesystem Pod Security Policy
# should be disabled to allow RPC communication between plugin and Vault server via Unix socket
# See https://www.vaultproject.io/api/system/plugins-catalog.html and
#     https://github.com/hashicorp/go-plugin/blob/master/docs/internals.md for details.
plugins:
  - plugin_name: ethereum-plugin
    command: ethereum-vault-plugin --ca-cert=/vault/tls/client/ca.crt --client-cert=/vault/tls/server/server.crt --client-key=/vault/tls/server/server.key
    sha256: 62fb461a8743f2a0af31d998074b58bb1a589ec1d28da3a2a5e8e5820d2c6e0a
    type: secret

# Allows configuring Audit Devices in Vault (File, Syslog, Socket).
# See https://www.vaultproject.io/docs/audit/ for more information.
audit:
  - type: file
    description: "File based audit logging device"
    options:
      file_path: /tmp/vault.log

# Allows writing some secrets to Vault (useful for development purposes).
# See https://www.vaultproject.io/docs/secrets/kv/index.html for more information.
startupSecrets:
  - type: kv
    path: secret/data/accounts/aws
    data:
      data:
        AWS_ACCESS_KEY_ID: secretId
        AWS_SECRET_ACCESS_KEY: s3cr3t
```
=======
The documentation of the Bank-Vaults project is available at the [Banzai Cloud Documentation Page](https://banzaicloud.com/docs/bank-vaults/).
>>>>>>> ae98f2e9
<|MERGE_RESOLUTION|>--- conflicted
+++ resolved
@@ -1,4 +1,4 @@
-<<<<<<< HEAD
+
 # The CLI tool
 
 The `bank-vaults` CLI tool is to help automate the setup and management of HashiCorp Vault.
@@ -404,6 +404,5 @@
         AWS_ACCESS_KEY_ID: secretId
         AWS_SECRET_ACCESS_KEY: s3cr3t
 ```
-=======
+
 The documentation of the Bank-Vaults project is available at the [Banzai Cloud Documentation Page](https://banzaicloud.com/docs/bank-vaults/).
->>>>>>> ae98f2e9
